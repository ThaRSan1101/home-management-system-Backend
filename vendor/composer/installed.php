<?php return array(
    'root' => array(
        'name' => '__root__',
        'pretty_version' => 'dev-main',
        'version' => 'dev-main',
<<<<<<< HEAD
        'reference' => 'cd2103fd96433f66f39ce61d6782645ce8d5d0ba',
=======
        'reference' => '6c72fad38850fb3f416de3cd9d1dba524f57c027',
>>>>>>> d44b524e
        'type' => 'library',
        'install_path' => __DIR__ . '/../../',
        'aliases' => array(),
        'dev' => true,
    ),
    'versions' => array(
        '__root__' => array(
            'pretty_version' => 'dev-main',
            'version' => 'dev-main',
<<<<<<< HEAD
            'reference' => 'cd2103fd96433f66f39ce61d6782645ce8d5d0ba',
=======
            'reference' => '6c72fad38850fb3f416de3cd9d1dba524f57c027',
>>>>>>> d44b524e
            'type' => 'library',
            'install_path' => __DIR__ . '/../../',
            'aliases' => array(),
            'dev_requirement' => false,
        ),
        'firebase/php-jwt' => array(
            'pretty_version' => 'v6.11.1',
            'version' => '6.11.1.0',
            'reference' => 'd1e91ecf8c598d073d0995afa8cd5c75c6e19e66',
            'type' => 'library',
            'install_path' => __DIR__ . '/../firebase/php-jwt',
            'aliases' => array(),
            'dev_requirement' => false,
        ),
    ),
);<|MERGE_RESOLUTION|>--- conflicted
+++ resolved
@@ -1,13 +1,10 @@
+
 <?php return array(
     'root' => array(
         'name' => '__root__',
         'pretty_version' => 'dev-main',
         'version' => 'dev-main',
-<<<<<<< HEAD
-        'reference' => 'cd2103fd96433f66f39ce61d6782645ce8d5d0ba',
-=======
         'reference' => '6c72fad38850fb3f416de3cd9d1dba524f57c027',
->>>>>>> d44b524e
         'type' => 'library',
         'install_path' => __DIR__ . '/../../',
         'aliases' => array(),
@@ -17,11 +14,7 @@
         '__root__' => array(
             'pretty_version' => 'dev-main',
             'version' => 'dev-main',
-<<<<<<< HEAD
-            'reference' => 'cd2103fd96433f66f39ce61d6782645ce8d5d0ba',
-=======
             'reference' => '6c72fad38850fb3f416de3cd9d1dba524f57c027',
->>>>>>> d44b524e
             'type' => 'library',
             'install_path' => __DIR__ . '/../../',
             'aliases' => array(),
